--- conflicted
+++ resolved
@@ -268,8 +268,6 @@
 ) -> CCPlanPlacement {
     let mut expected_x = [0; 4];
     let mut expected_y = [0; 4];
-<<<<<<< HEAD
-=======
     for (i, &(x, y)) in falling_piece.cells().iter().enumerate() {
         expected_x[i] = x as u8;
         expected_y[i] = y as u8;
@@ -310,7 +308,6 @@
 fn convert(m: cold_clear::Move, info: cold_clear::Info) -> CCMove {
     let mut expected_x = [0; 4];
     let mut expected_y = [0; 4];
->>>>>>> 40170a8d
     for (i, &(x, y)) in m.expected_location.cells().iter().enumerate() {
         expected_x[i] = x as u8;
         expected_y[i] = y as u8;
